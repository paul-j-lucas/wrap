--- conflicted
+++ resolved
@@ -79,12 +79,9 @@
 static bool         opt_title_line;     // 1st para line is title?
 
 // other local variable definitions
-<<<<<<< HEAD
-static bool         is_crlf;            // true if end-of-line is CR+LF
-=======
 static FILE        *fin;                // file in
 static FILE        *fout;               // file out
->>>>>>> 64745d6f
+static bool         is_crlf;            // true if end-of-line is CR+LF
 static char         line_buf[ LINE_BUF_SIZE ];
 static char         line_buf2[ LINE_BUF_SIZE ];
 static char        *cur_buf = line_buf;
